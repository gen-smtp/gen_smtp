--- conflicted
+++ resolved
@@ -200,11 +200,7 @@
 			Size = 0,
 			Transport:setopts(Socket, [{packet, raw}]),
 			spawn_opt(fun() -> receive_data([],
-<<<<<<< HEAD
-							Socket, Transport, {0, Envelope#envelope.expectedsize div 2}, Size, MaxSize, Session, Options) end,
-=======
-							Socket, 0, Size, MaxSize, Session, Options) end,
->>>>>>> 82cd2347
+							Socket, Transport, 0, Size, MaxSize, Session, Options) end,
 				[link, {fullsweep_after, 0}]),
 			{noreply, NewState, ?TIMEOUT};
 		{ok, #state{socket=NewSocket, transport=NewTransport} = NewState} ->
@@ -715,30 +711,8 @@
 receive_data(_Acc, _Socket, _Transport, _, Size, MaxSize, Session, _Options) when MaxSize > 0, Size > MaxSize ->
 	io:format("message body size ~B exceeded maximum allowed ~B~n", [Size, MaxSize]),
 	Session ! {receive_data, {error, size_exceeded}};
-<<<<<<< HEAD
-receive_data(Acc, Socket, Transport, {OldCount, OldRecvSize}, Size, MaxSize, Session, Options) ->
-	{Count, RecvSize} = case Size of
-		Size when OldCount > 2, OldRecvSize =:= 262144 ->
-			%io:format("increasing receive size to ~B~n", [1048576]),
-			{0, 1048576};% 1m
-		Size when OldCount > 5, OldRecvSize =:= 65536 ->
-			%io:format("increasing receive size to ~B~n", [262144]),
-			{0, 262144};% 256k
-		Size when OldCount > 5, OldRecvSize =:= 8192 ->
-			%io:format("increasing receive size to ~B~n", [65536]),
-			{0, 65536};% 64k
-		Size when OldCount > 2, Size > 8192, OldRecvSize =:= 0 ->
-			%io:format("increasing receive size to ~B~n", [8192]),
-			{0, 8192}; % 8k
-		_ ->
-			{OldCount + 1, OldRecvSize} % don't change anything
-	end,
-	%Transport:setopts(Socket, [{packet, raw}]),
+receive_data(Acc, Socket, Transport, RecvSize, Size, MaxSize, Session, Options) ->
 	case Transport:recv(Socket, RecvSize, 1000) of
-=======
-receive_data(Acc, Socket, RecvSize, Size, MaxSize, Session, Options) ->
-	case socket:recv(Socket, RecvSize, 1000) of
->>>>>>> 82cd2347
 		{ok, Packet} when Acc == [] ->
 			case check_bare_crlf(Packet, <<>>, proplists:get_value(allow_bare_newlines, Options, false), 0) of
 				error ->
@@ -748,11 +722,7 @@
 						0 ->
 							%io:format("received ~B bytes; size is now ~p~n", [RecvSize, Size + size(Packet)]),
 							%io:format("memory usage: ~p~n", [erlang:process_info(self(), memory)]),
-<<<<<<< HEAD
-							receive_data([FixedPacket | Acc], Socket, Transport, {Count, RecvSize}, Size + byte_size(FixedPacket), MaxSize, Session, Options);
-=======
-							receive_data([FixedPacket | Acc], Socket, RecvSize, Size + byte_size(FixedPacket), MaxSize, Session, Options);
->>>>>>> 82cd2347
+							receive_data([FixedPacket | Acc], Socket, Transport, RecvSize, Size + byte_size(FixedPacket), MaxSize, Session, Options);
 						Index ->
 							String = binstr:substr(FixedPacket, 1, Index - 1),
 							Rest = binstr:substr(FixedPacket, Index+5),
@@ -772,11 +742,7 @@
 						0 ->
 							%io:format("received ~B bytes; size is now ~p~n", [RecvSize, Size + size(Packet)]),
 							%io:format("memory usage: ~p~n", [erlang:process_info(self(), memory)]),
-<<<<<<< HEAD
-							receive_data([FixedPacket | Acc], Socket, Transport, {Count, RecvSize}, Size + byte_size(FixedPacket), MaxSize, Session, Options);
-=======
-							receive_data([FixedPacket | Acc], Socket, RecvSize, Size + byte_size(FixedPacket), MaxSize, Session, Options);
->>>>>>> 82cd2347
+							receive_data([FixedPacket | Acc], Socket, Transport, RecvSize, Size + byte_size(FixedPacket), MaxSize, Session, Options);
 						Index ->
 							String = binstr:substr(FixedPacket, 1, Index - 1),
 							Rest = binstr:substr(FixedPacket, Index+5),
@@ -795,11 +761,7 @@
 					% uh-oh
 					%io:format("no data on socket, and no DATA terminator, retrying ~p~n", [Session]),
 					% eventually we'll either get data or a different error, just keep retrying
-<<<<<<< HEAD
-					receive_data(Acc, Socket, Transport, {Count - 1, RecvSize}, Size, MaxSize, Session, Options);
-=======
-					receive_data(Acc, Socket, 0, Size, MaxSize, Session, Options);
->>>>>>> 82cd2347
+					receive_data(Acc, Socket, 0, Transport, Size, MaxSize, Session, Options);
 				Index ->
 					String = binstr:substr(Packet, 1, Index - 1),
 					Rest = binstr:substr(Packet, Index+5),
@@ -809,13 +771,7 @@
 					Session ! {receive_data, Result, Rest}
 			end;
 		{error, timeout} ->
-<<<<<<< HEAD
-			NewRecvSize = adjust_receive_size_down(Size, RecvSize),
-			%io:format("timeout when trying to read ~B bytes, lowering receive size to ~B~n", [RecvSize, NewRecvSize]),
-			receive_data(Acc, Socket, Transport, {-5, NewRecvSize}, Size, MaxSize, Session, Options);
-=======
-			receive_data(Acc, Socket, 0, Size, MaxSize, Session, Options);
->>>>>>> 82cd2347
+			receive_data(Acc, Socket, Transport, 0, Size, MaxSize, Session, Options);
 		{error, Reason} ->
 			io:format("receive error: ~p~n", [Reason]),
 			exit(receive_error)
