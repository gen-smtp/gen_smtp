--- conflicted
+++ resolved
@@ -239,13 +239,8 @@
 terminate(Reason, State) ->
 	% io:format("Session terminating due to ~p~n", [Reason]),
 	case State#state.socket of
-<<<<<<< HEAD
 		{sslsocket, _} = Socket ->
-			ssl:shutdown(Socket, write);
-=======
-		{ssl, Socket} ->
 			ssl:close(Socket);
->>>>>>> 64c13803
 		Socket ->
 			gen_tcp:close(Socket)
 	end,
